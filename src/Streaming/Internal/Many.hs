--- conflicted
+++ resolved
@@ -341,7 +341,6 @@
         Step (b :> bs) -> case comp a b of
           LT -> Step (a :> Step (b :> mergeBy comp as bs))
           _ -> Step (b :> Step (a :> mergeBy comp as bs))
-<<<<<<< HEAD
 {-# INLINABLE mergeBy #-}
 
 
@@ -399,6 +398,3 @@
     getTails ((Left ()):xs) = getTails xs
     getTails ((Right (Unrestricted a, s)):xs) = s : getTails xs
 {-# INLINABLE oneEach #-}
-=======
-{-# INLINABLE mergeBy #-}
->>>>>>> 49f75a5f
